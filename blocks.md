--- conflicted
+++ resolved
@@ -257,11 +257,7 @@
 
 Key | Values | Required | Default
 ----|--------|----------|--------
-<<<<<<< HEAD
 `command` | Shell command to execute & display. | No | None
-=======
-`command` | Shell command to execute & display. The command will be passed to whatever is specified in your `$SHELL` variable and - if not set - fallback to `sh`. | No | None
->>>>>>> 2015e8a7
 `on_click` | Command to execute when the button is clicked. | No | None
 `cycle` | Commands to execute and change when the button is clicked. | No | None
 `interval` | Update interval, in seconds (or `"once"` to update only once). | No | `10`
